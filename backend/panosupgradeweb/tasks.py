--- conflicted
+++ resolved
@@ -14,18 +14,10 @@
 from panosupgradeweb.scripts import (
     run_inventory_sync,
     run_device_refresh,
-<<<<<<< HEAD
-    run_panos_version_sync,
     run_upgrade_device,
 )
 
-from celery.exceptions import WorkerTerminate
-=======
-    run_upgrade_device,
-)
-
 from celery.exceptions import Ignore, WorkerTerminate
->>>>>>> c909a5bf
 
 # ----------------------------------------------------------------------------
 # Configure logging
@@ -147,61 +139,6 @@
 
 
 # ----------------------------------------------------------------------------
-<<<<<<< HEAD
-# PAN-OS Version Sync Task
-# ----------------------------------------------------------------------------
-@shared_task(bind=True)
-def execute_panos_version_sync(
-    self,
-    device_uuid,
-    profile_uuid,
-    author_id,
-):
-    logging.debug("PAN-OS version sync task started!")
-    author = User.objects.get(id=author_id)
-    logging.debug(f"Author: {author}")
-
-    job = Job.objects.create(
-        author=author,
-        job_status="pending",
-        job_type="panos_version_sync",
-        task_id=self.request.id,
-    )
-    logging.debug(f"Job ID: {job.pk}")
-
-    try:
-        job.job_status = "running"
-        job.save()
-
-        job_status = run_panos_version_sync(
-            author_id=author_id,
-            device_uuid=device_uuid,
-            job_id=job.task_id,
-            profile_uuid=profile_uuid,
-        )
-
-        if job_status == "errored":
-            job.job_status = "errored"
-            raise WorkerTerminate()
-        elif job_status == "skipped":
-            job.job_status = "skipped"
-        else:
-            job.job_status = "completed"
-
-    except Exception as e:
-        job.job_status = "errored"
-        logging.error(f"{job.pk}\nError: {e}")
-        logging.error(f"Exception Type: {type(e).__name__}")
-        logging.error(f"Traceback: {traceback.format_exc()}")
-        raise WorkerTerminate()
-
-    finally:
-        job.save()
-
-
-# ----------------------------------------------------------------------------
-=======
->>>>>>> c909a5bf
 # Device Upgrade Task
 # ----------------------------------------------------------------------------
 @shared_task(bind=True)
