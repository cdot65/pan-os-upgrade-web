--- conflicted
+++ resolved
@@ -11,10 +11,6 @@
     JobLogEntry,
     License,
     NetworkInterface,
-<<<<<<< HEAD
-    PanosVersion,
-=======
->>>>>>> c909a5bf
     Profile,
     Snapshot,
 )
@@ -475,33 +471,4 @@
             "content_versions",
             "licenses",
             "network_interfaces",
-<<<<<<< HEAD
-        )
-
-
-class PanosVersionSerializer(serializers.ModelSerializer):
-    class Meta:
-        model = PanosVersion
-        fields = [
-            "id",
-            "version",
-            "filename",
-            "size",
-            "size_kb",
-            "released_on",
-            "release_notes",
-            "downloaded",
-            "current",
-            "latest",
-            "uploaded",
-            "sha256",
-        ]
-
-
-class PanosVersionSyncSerializer(serializers.Serializer):
-    author = serializers.IntegerField(required=True)
-    device = serializers.UUIDField(required=True)
-    profile = serializers.UUIDField(required=True)
-=======
-        )
->>>>>>> c909a5bf
+        )