# backend/panosupgradeweb/views.py

from packaging import version
import re

# django imports
from django.contrib.auth import get_user_model
from django.db.models import Value as V
<<<<<<< HEAD
from django.db.models import Case, When
=======
>>>>>>> c909a5bf
from django.db.models.functions import Lower, Replace
from django.http import JsonResponse
from django.shortcuts import get_object_or_404

# django rest framework imports
from rest_framework import viewsets, status, permissions
from rest_framework.decorators import action
from rest_framework.generics import RetrieveAPIView
from rest_framework.response import Response
from rest_framework.views import APIView

# directory object imports
from .models import (
    DeviceType,
    Device,
    Job,
<<<<<<< HEAD
    PanosVersion,
=======
>>>>>>> c909a5bf
    Profile,
    Snapshot,
)
from .permissions import IsAuthorOrReadOnly
from .serializers import (
    DeviceSerializer,
    DeviceRefreshSerializer,
    DeviceTypeSerializer,
    DeviceUpgradeSerializer,
    InventorySyncSerializer,
    JobSerializer,
    JobLogEntrySerializer,
<<<<<<< HEAD
    PanosVersionSerializer,
    PanosVersionSyncSerializer,
=======
>>>>>>> c909a5bf
    ProfileSerializer,
    SnapshotSerializer,
    UserSerializer,
)
from .tasks import (
    execute_inventory_sync,
    execute_refresh_device_task,
<<<<<<< HEAD
    execute_panos_version_sync,
=======
>>>>>>> c909a5bf
    execute_upgrade_device_task,
)


class DeviceExistsView(APIView):
    """
    A view that returns the existence of an inventory item by name as a boolean.
    """

    @staticmethod
    def get(request):
        raw_inventory_hostname = request.GET.get("hostname", None)
        if raw_inventory_hostname is not None:
            formatted_inventory_hostname = (
                raw_inventory_hostname.lower().replace(" ", "_").replace("-", "_")
            )
            exists = (
                (
                    Device.objects.annotate(
                        formatted_hostname=Replace(
                            Replace(Lower("hostname"), V(" "), V("_")), V("-"), V("_")
                        )
                    )
                )
                .filter(formatted_hostname=formatted_inventory_hostname)
                .exists()
            )
            return Response(
                {"exists": exists, "formatted_value": formatted_inventory_hostname}
            )
        else:
            return Response(
                {"error": "No inventory hostname provided."},
                status=status.HTTP_400_BAD_REQUEST,
            )


class DeviceViewSet(viewsets.ModelViewSet):
    permission_classes = (IsAuthorOrReadOnly,)
    queryset = Device.objects.all()
    serializer_class = DeviceSerializer

    def get_queryset(self):
        queryset = Device.objects.all()
        device_type = self.request.query_params.get("device_type", None)
        if device_type is not None:
            queryset = queryset.filter(platform__device_type=device_type)
        return queryset

    def create(self, request, *args, **kwargs):
        serializer = self.get_serializer(
            data=request.data, context={"request": request}
        )
        if serializer.is_valid():
            try:
                platform_name = request.data.get("platform")
                if platform_name:
                    platform = DeviceType.objects.get(name=platform_name)
                    serializer.validated_data["platform"] = platform
                serializer.save(author=request.user)

                peer_device_uuid = request.data.get("peer_device_id")
                if peer_device_uuid:
                    try:
                        peer_device = Device.objects.get(uuid=peer_device_uuid)
                        serializer.validated_data["peer_device"] = peer_device
                    except Device.DoesNotExist:
                        return Response(
                            {"error": "Invalid peer device UUID"},
                            status=status.HTTP_400_BAD_REQUEST,
                        )

                return Response(serializer.data, status=status.HTTP_201_CREATED)
            except DeviceType.DoesNotExist:
                return Response(
                    {"error": "Invalid platform"}, status=status.HTTP_400_BAD_REQUEST
                )
            except Exception as e:
                return Response({"error": str(e)}, status=status.HTTP_400_BAD_REQUEST)
        else:
            return Response(serializer.errors, status=status.HTTP_400_BAD_REQUEST)

    @action(detail=False, methods=["get"], url_path="job-status")
    def get_job_status(self, request):
        job_id = request.query_params.get("job_id")
        if job_id:
            try:
                job = Job.objects.get(task_id=job_id)

                # Check for the "errored" status and return 422 if found
                if job.job_status == "errored":
                    return JsonResponse(
                        {"job_id": job_id, "status": job.job_status},
                        status=status.HTTP_422_UNPROCESSABLE_ENTITY,
                    )
                else:
                    return JsonResponse({"job_id": job_id, "status": job.job_status})

            except Job.DoesNotExist:
                return JsonResponse({"error": "Invalid job ID."}, status=400)
        else:
            return JsonResponse({"error": "Missing job ID."}, status=400)

    @action(detail=False, methods=["post"], url_path="refresh")
    def refresh_device(self, request):
        serializer = DeviceRefreshSerializer(data=request.data)
        if serializer.is_valid():
            device_uuid = serializer.validated_data["device"]
            profile_uuid = serializer.validated_data["profile"]
            author_id = serializer.validated_data["author"]

            try:
                device = Device.objects.get(uuid=device_uuid)
                profile = Profile.objects.get(uuid=profile_uuid)

                print(f"Refreshing device {device.hostname}...")
                print(f"Profile: {profile.name}")

                # Trigger the Celery task for device refresh and get the task ID
                task = execute_refresh_device_task.delay(
                    device_uuid,
                    profile_uuid,
                    author_id,
                )

                return Response(
                    {"job_id": task.id},
                    status=status.HTTP_200_OK,
                )

            except Device.DoesNotExist:
                return Response(
                    {"error": "Invalid device."}, status=status.HTTP_400_BAD_REQUEST
                )
            except Profile.DoesNotExist:
                return Response(
                    {"error": "Invalid profile."}, status=status.HTTP_400_BAD_REQUEST
                )
            except Exception as e:
                return Response(
                    {"error": str(e)}, status=status.HTTP_500_INTERNAL_SERVER_ERROR
                )
        else:
            return Response(serializer.errors, status=status.HTTP_400_BAD_REQUEST)

    @action(detail=False, methods=["post"], url_path="sync")
    def sync_inventory(self, request):
        serializer = InventorySyncSerializer(data=request.data)
        if serializer.is_valid():
            panorama_device_uuid = serializer.validated_data["panorama_device"]
            profile_uuid = serializer.validated_data["profile"]
            author_id = serializer.validated_data["author"]

            try:
                panorama_device = Device.objects.get(uuid=panorama_device_uuid)
                profile = Profile.objects.get(uuid=profile_uuid)

                print(f"Syncing inventory for {panorama_device.hostname}...")
                print(f"Profile: {profile.name}")

                # Trigger the Celery task and get the task ID
                task = execute_inventory_sync.delay(
                    panorama_device_uuid,
                    profile_uuid,
                    author_id,
                )

                return Response(
                    {"job_id": task.id},
                    status=status.HTTP_200_OK,
                )

            except Device.DoesNotExist:
                return Response(
                    {"error": "Invalid Panorama device"},
                    status=status.HTTP_400_BAD_REQUEST,
                )
            except Profile.DoesNotExist:
                return Response(
                    {"error": "Invalid profile"}, status=status.HTTP_400_BAD_REQUEST
                )
            except Exception as e:
                return Response(
                    {"error": str(e)}, status=status.HTTP_500_INTERNAL_SERVER_ERROR
                )
        else:
            return Response(serializer.errors, status=status.HTTP_400_BAD_REQUEST)

    # Add a new action in the DeviceViewSet
    @action(detail=False, methods=["post"], url_path="upgrade")
    def upgrade_devices(self, request):
        serializer = DeviceUpgradeSerializer(data=request.data)
        if serializer.is_valid():
            devices = serializer.validated_data["devices"]
            dry_run = serializer.validated_data["dry_run"]
            profile_uuid = serializer.validated_data["profile"]
            author_id = serializer.validated_data["author"]
            target_version = serializer.validated_data["target_version"]

            try:
                profile = Profile.objects.get(uuid=profile_uuid)

                upgrade_jobs = []
                for device_uuid in devices:
                    try:
                        device = Device.objects.get(uuid=device_uuid)
                        print(f"Upgrading device {device.hostname}...")
                        print(f"Profile: {profile.name}")

                        task = execute_upgrade_device_task.delay(
                            author_id=author_id,
                            dry_run=dry_run,
                            device_uuid=str(device_uuid),
                            profile_uuid=str(profile_uuid),
                            target_version=target_version,
                        )
                        upgrade_jobs.append(
                            {"hostname": device.hostname, "job": task.id}
                        )
                    except Device.DoesNotExist:
                        print(f"Invalid device UUID: {device_uuid}")

                return Response(
                    {"upgrade_jobs": upgrade_jobs},
                    status=status.HTTP_200_OK,
                )

            except Profile.DoesNotExist:
                return Response(
                    {"error": "Invalid profile."}, status=status.HTTP_400_BAD_REQUEST
                )
            except Exception as e:
                return Response(
                    {"error": str(e)}, status=status.HTTP_500_INTERNAL_SERVER_ERROR
                )
        else:
            return Response(serializer.errors, status=status.HTTP_400_BAD_REQUEST)


class SnapshotViewSet(viewsets.ViewSet):
    @staticmethod
    def list(request):
        snapshots = Snapshot.objects.all()
        serializer = SnapshotSerializer(snapshots, many=True)
        return Response(serializer.data)

    @staticmethod
    def retrieve(request, pk=None):
        try:
            snapshot = Snapshot.objects.get(uuid=pk)
            serializer = SnapshotSerializer(snapshot)
            return Response(serializer.data)
        except Snapshot.DoesNotExist:
            return Response(
                {"error": "Snapshot not found."}, status=status.HTTP_404_NOT_FOUND
            )

    @staticmethod
    def retrieve_with_details(request, pk=None):
        try:
            snapshot = Snapshot.objects.get(uuid=pk)
            serializer = SnapshotSerializer(snapshot)
            return Response(serializer.data)
        except Snapshot.DoesNotExist:
            return Response(
                {"error": "Snapshot not found."}, status=status.HTTP_404_NOT_FOUND
            )

    @action(detail=False, methods=["get"], url_path="job/(?P<job_id>[^/.]+)")
    def list_by_job(self, request, job_id=None):
        snapshots = Snapshot.objects.filter(job__task_id=job_id)
        serializer = SnapshotSerializer(snapshots, many=True)
        return Response(serializer.data)
<<<<<<< HEAD

    @action(detail=False, methods=["get"], url_path="device/(?P<device_id>[^/.]+)")
    def list_by_device(self, request, device_id=None):
        snapshots = Snapshot.objects.filter(device__uuid=device_id)
        serializer = SnapshotSerializer(snapshots, many=True)
        return Response(serializer.data)

=======

    @action(detail=False, methods=["get"], url_path="device/(?P<device_id>[^/.]+)")
    def list_by_device(self, request, device_id=None):
        snapshots = Snapshot.objects.filter(device__uuid=device_id)
        serializer = SnapshotSerializer(snapshots, many=True)
        return Response(serializer.data)

>>>>>>> c909a5bf

class DeviceTypeViewSet(viewsets.ModelViewSet):
    permission_classes = (IsAuthorOrReadOnly,)
    queryset = DeviceType.objects.all()
    serializer_class = DeviceTypeSerializer

    def get_queryset(self):
        queryset = DeviceType.objects.all()
        device_type = self.kwargs.get("device_type", None)
        if device_type is not None:
            queryset = queryset.filter(device_type=device_type)
        return queryset


class JobViewSet(viewsets.ModelViewSet):
    queryset = Job.objects.all()
    serializer_class = JobSerializer

    def create(self, request, *args, **kwargs):
        serializer = self.get_serializer(data=request.data)
        if serializer.is_valid():
            try:
                serializer.save(author=self.request.user)
                return Response(serializer.data, status=status.HTTP_201_CREATED)
            except Exception as e:
                return Response({"error": str(e)}, status=status.HTTP_400_BAD_REQUEST)
        else:
            return Response(serializer.errors, status=status.HTTP_400_BAD_REQUEST)

    def retrieve(self, request, pk=None, **kwargs):
        instance = self.get_object()
        response_data = {
            "task_id": instance.task_id,
            "author": instance.author.id,
            "created_at": instance.created_at.isoformat(),
            "updated_at": instance.updated_at.isoformat(),
            "job_type": instance.job_type,
            "job_status": (
                instance.job_status if instance.job_status is not None else "pending"
            ),
        }
        return JsonResponse(response_data, status=200)

    @action(detail=True, methods=["get"])
    def logs(self, request, pk=None):
        job = self.get_queryset().get(pk=pk)
        log_entries = job.log_entries.all()
        serializer = JobLogEntrySerializer(log_entries, many=True)
        return Response(serializer.data)


class JobLogViewSet(viewsets.ViewSet):
    @staticmethod
    def list(request, job_id):
        job = get_object_or_404(Job, task_id=job_id)
        log_entries = job.log_entries.all()

        data = [
            {
                "timestamp": log.timestamp,
                "severity_level": log.severity_level,
                "message": log.message,
            }
            for log in log_entries
        ]
        return Response(data)


<<<<<<< HEAD
class PanosVersionViewSet(viewsets.ModelViewSet):
    queryset = PanosVersion.objects.all()
    serializer_class = PanosVersionSerializer
    permission_classes = [permissions.IsAuthenticated]

    @action(detail=False, methods=["post"], url_path="sync")
    def sync_versions(self, request):
        serializer = PanosVersionSyncSerializer(data=request.data)
        if serializer.is_valid():
            device_uuid = serializer.validated_data["device"]
            profile_uuid = serializer.validated_data["profile"]
            author_id = serializer.validated_data["author"]

            try:
                device = Device.objects.get(uuid=device_uuid)
                profile = Profile.objects.get(uuid=profile_uuid)

                print(f"Syncing PAN-OS versions for device {device.hostname}...")
                print(f"Profile: {profile.name}")

                # Trigger the Celery task for PAN-OS version sync and get the task ID
                task = execute_panos_version_sync.delay(
                    device_uuid,
                    profile_uuid,
                    author_id,
                )

                return Response(
                    {"job_id": task.id},
                    status=status.HTTP_200_OK,
                )

            except Device.DoesNotExist:
                return Response(
                    {"error": "Invalid device."}, status=status.HTTP_400_BAD_REQUEST
                )
            except Profile.DoesNotExist:
                return Response(
                    {"error": "Invalid profile."}, status=status.HTTP_400_BAD_REQUEST
                )
            except Exception as e:
                return Response(
                    {"error": str(e)}, status=status.HTTP_500_INTERNAL_SERVER_ERROR
                )
        else:
            return Response(serializer.errors, status=status.HTTP_400_BAD_REQUEST)

    def get_queryset(self):
        queryset = PanosVersion.objects.all()
        version_param = self.request.query_params.get("version", None)

        if version_param is not None:
            queryset = queryset.filter(version=version_param)

        # Check if there are any entries in the queryset
        if not queryset.exists():
            return queryset  # Return empty queryset if no entries

        # Custom version parsing function
        def parse_panos_version(version_string):
            match = re.match(r"(\d+)\.(\d+)\.(\d+)(?:-h(\d+))?", version_string)
            if not match:
                return 0, 0, 0, 0  # Default for unparseable versions
            major, minor, patch, hotfix = match.groups()
            return int(major), int(minor), int(patch), int(hotfix or 0)

        # Custom sorting function
        def version_key(obj):
            return parse_panos_version(obj.version)

        # Sort the queryset
        sorted_queryset = sorted(queryset, key=version_key, reverse=True)

        # Create a Case-When expression for ordering
        case_order = Case(
            *[When(pk=obj.pk, then=pos) for pos, obj in enumerate(sorted_queryset)]
        )

        # Apply the custom ordering to the queryset
        return queryset.order_by(case_order)


=======
>>>>>>> c909a5bf
class ProfileViewSet(viewsets.ModelViewSet):
    queryset = Profile.objects.all()
    serializer_class = ProfileSerializer
    permission_classes = [permissions.IsAuthenticated]
    lookup_field = "uuid"

    def get_queryset(self):
        queryset = Profile.objects.all()
        name = self.request.query_params.get("name", None)
        if name is not None:
            queryset = queryset.filter(name=name)
        return queryset

    def list(self, request, *args, **kwargs):
        queryset = self.get_queryset()
        serializer = self.get_serializer(queryset, many=True)
        return Response(serializer.data)

    def retrieve(self, request, *args, **kwargs):
        instance = self.get_object()
        serializer = self.get_serializer(instance)
        return Response(serializer.data)

    def create(self, request, *args, **kwargs):
        serializer = self.get_serializer(data=request.data)
        serializer.is_valid(raise_exception=True)
        self.perform_create(serializer)
        headers = self.get_success_headers(serializer.data)
        return Response(
            serializer.data, status=status.HTTP_201_CREATED, headers=headers
        )

    def update(self, request, *args, **kwargs):
        partial = kwargs.pop("partial", False)
        instance = self.get_object()
        serializer = self.get_serializer(instance, data=request.data, partial=partial)
        serializer.is_valid(raise_exception=True)
        self.perform_update(serializer)
        return Response(serializer.data)

    def partial_update(self, request, *args, **kwargs):
        kwargs["partial"] = True
        return self.update(request, *args, **kwargs)

    def destroy(self, request, *args, **kwargs):
        instance = self.get_object()
        self.perform_destroy(instance)
        return Response(status=status.HTTP_204_NO_CONTENT)


class UserViewSet(viewsets.ModelViewSet):
    permission_classes = [permissions.IsAuthenticated]
    queryset = get_user_model().objects.all()
    serializer_class = UserSerializer

    def get_queryset(self):
        user = self.request.user
        if user.is_staff:
            return get_user_model().objects.all()
        else:
            return get_user_model().objects.filter(id=user.id)

    def retrieve(self, request, *args, **kwargs):
        instance = self.get_object()
        serializer = self.get_serializer(instance)
        return Response(serializer.data)


class UserProfileView(RetrieveAPIView):
    permission_classes = [permissions.IsAuthenticated]
    serializer_class = UserSerializer

    def get_object(self):
        return self.request.user<|MERGE_RESOLUTION|>--- conflicted
+++ resolved
@@ -1,15 +1,8 @@
 # backend/panosupgradeweb/views.py
-
-from packaging import version
-import re
 
 # django imports
 from django.contrib.auth import get_user_model
 from django.db.models import Value as V
-<<<<<<< HEAD
-from django.db.models import Case, When
-=======
->>>>>>> c909a5bf
 from django.db.models.functions import Lower, Replace
 from django.http import JsonResponse
 from django.shortcuts import get_object_or_404
@@ -26,10 +19,6 @@
     DeviceType,
     Device,
     Job,
-<<<<<<< HEAD
-    PanosVersion,
-=======
->>>>>>> c909a5bf
     Profile,
     Snapshot,
 )
@@ -42,11 +31,6 @@
     InventorySyncSerializer,
     JobSerializer,
     JobLogEntrySerializer,
-<<<<<<< HEAD
-    PanosVersionSerializer,
-    PanosVersionSyncSerializer,
-=======
->>>>>>> c909a5bf
     ProfileSerializer,
     SnapshotSerializer,
     UserSerializer,
@@ -54,10 +38,6 @@
 from .tasks import (
     execute_inventory_sync,
     execute_refresh_device_task,
-<<<<<<< HEAD
-    execute_panos_version_sync,
-=======
->>>>>>> c909a5bf
     execute_upgrade_device_task,
 )
 
@@ -331,7 +311,6 @@
         snapshots = Snapshot.objects.filter(job__task_id=job_id)
         serializer = SnapshotSerializer(snapshots, many=True)
         return Response(serializer.data)
-<<<<<<< HEAD
 
     @action(detail=False, methods=["get"], url_path="device/(?P<device_id>[^/.]+)")
     def list_by_device(self, request, device_id=None):
@@ -339,15 +318,6 @@
         serializer = SnapshotSerializer(snapshots, many=True)
         return Response(serializer.data)
 
-=======
-
-    @action(detail=False, methods=["get"], url_path="device/(?P<device_id>[^/.]+)")
-    def list_by_device(self, request, device_id=None):
-        snapshots = Snapshot.objects.filter(device__uuid=device_id)
-        serializer = SnapshotSerializer(snapshots, many=True)
-        return Response(serializer.data)
-
->>>>>>> c909a5bf
 
 class DeviceTypeViewSet(viewsets.ModelViewSet):
     permission_classes = (IsAuthorOrReadOnly,)
@@ -416,91 +386,6 @@
         return Response(data)
 
 
-<<<<<<< HEAD
-class PanosVersionViewSet(viewsets.ModelViewSet):
-    queryset = PanosVersion.objects.all()
-    serializer_class = PanosVersionSerializer
-    permission_classes = [permissions.IsAuthenticated]
-
-    @action(detail=False, methods=["post"], url_path="sync")
-    def sync_versions(self, request):
-        serializer = PanosVersionSyncSerializer(data=request.data)
-        if serializer.is_valid():
-            device_uuid = serializer.validated_data["device"]
-            profile_uuid = serializer.validated_data["profile"]
-            author_id = serializer.validated_data["author"]
-
-            try:
-                device = Device.objects.get(uuid=device_uuid)
-                profile = Profile.objects.get(uuid=profile_uuid)
-
-                print(f"Syncing PAN-OS versions for device {device.hostname}...")
-                print(f"Profile: {profile.name}")
-
-                # Trigger the Celery task for PAN-OS version sync and get the task ID
-                task = execute_panos_version_sync.delay(
-                    device_uuid,
-                    profile_uuid,
-                    author_id,
-                )
-
-                return Response(
-                    {"job_id": task.id},
-                    status=status.HTTP_200_OK,
-                )
-
-            except Device.DoesNotExist:
-                return Response(
-                    {"error": "Invalid device."}, status=status.HTTP_400_BAD_REQUEST
-                )
-            except Profile.DoesNotExist:
-                return Response(
-                    {"error": "Invalid profile."}, status=status.HTTP_400_BAD_REQUEST
-                )
-            except Exception as e:
-                return Response(
-                    {"error": str(e)}, status=status.HTTP_500_INTERNAL_SERVER_ERROR
-                )
-        else:
-            return Response(serializer.errors, status=status.HTTP_400_BAD_REQUEST)
-
-    def get_queryset(self):
-        queryset = PanosVersion.objects.all()
-        version_param = self.request.query_params.get("version", None)
-
-        if version_param is not None:
-            queryset = queryset.filter(version=version_param)
-
-        # Check if there are any entries in the queryset
-        if not queryset.exists():
-            return queryset  # Return empty queryset if no entries
-
-        # Custom version parsing function
-        def parse_panos_version(version_string):
-            match = re.match(r"(\d+)\.(\d+)\.(\d+)(?:-h(\d+))?", version_string)
-            if not match:
-                return 0, 0, 0, 0  # Default for unparseable versions
-            major, minor, patch, hotfix = match.groups()
-            return int(major), int(minor), int(patch), int(hotfix or 0)
-
-        # Custom sorting function
-        def version_key(obj):
-            return parse_panos_version(obj.version)
-
-        # Sort the queryset
-        sorted_queryset = sorted(queryset, key=version_key, reverse=True)
-
-        # Create a Case-When expression for ordering
-        case_order = Case(
-            *[When(pk=obj.pk, then=pos) for pos, obj in enumerate(sorted_queryset)]
-        )
-
-        # Apply the custom ordering to the queryset
-        return queryset.order_by(case_order)
-
-
-=======
->>>>>>> c909a5bf
 class ProfileViewSet(viewsets.ModelViewSet):
     queryset = Profile.objects.all()
     serializer_class = ProfileSerializer
